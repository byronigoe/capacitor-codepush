import { Http } from "code-push/script/acquisition-sdk";
import { Callback } from "./callbackUtil";

<<<<<<< HEAD
=======
"use strict";

import CodePushUtil = require("./codePushUtil");

declare var cordova: Cordova & { plugin: { http: AdvancedHttp.Plugin } };
>>>>>>> 920a4ff4

/**
 * XMLHttpRequest-based implementation of Http.Requester.
 */
export class HttpRequester implements Http.Requester {

    constructor(contentType?: string) {
        // Set headers for all requests
        cordova.plugin.http.setHeader("X-CodePush-Plugin-Name", "cordova-plugin-code-push");
        cordova.plugin.http.setHeader("X-CodePush-Plugin-Version", cordova.require("cordova/plugin_list").metadata["cordova-plugin-code-push"]);
        cordova.plugin.http.setHeader("X-CodePush-SDK-Version", cordova.require("cordova/plugin_list").metadata["code-push"]);
        if (contentType) {
            cordova.plugin.http.setHeader("Content-Type", contentType);
        }
    }

    public request(verb: Http.Verb, url: string, callbackOrRequestBody: Callback<Http.Response> | string, callback?: Callback<Http.Response>): void {
        var requestCallback: Callback<Http.Response> = callback;

        var options = HttpRequester.getInitialOptionsForVerb(verb);
        if (options instanceof Error) {
            CodePushUtil.logError("Could not make the HTTP request", options);
            requestCallback && requestCallback(options, undefined);
            return;
        }

        if (!requestCallback && typeof callbackOrRequestBody === "function") {
            requestCallback = <Callback<Http.Response>>callbackOrRequestBody;
        }

        if (typeof callbackOrRequestBody === "string") {
            // should be already JSON.stringify-ied, using plaintext serializer
            options.serializer = "utf8";
            options.data = <any>callbackOrRequestBody;
        }

        options.responseType = "text"; // Backward compatibility to xhr.responseText

<<<<<<< HEAD
        xhr.setRequestHeader("X-CodePush-Plugin-Name", "capacitor-plugin-code-push");
        xhr.setRequestHeader("X-CodePush-Plugin-Version", "1.11.13");
        xhr.setRequestHeader("X-CodePush-SDK-Version", "2.0.6");
        xhr.send(requestBody);
=======
        cordova.plugin.http.sendRequest(url, options, function(success) {
            requestCallback && requestCallback(null, {
                body: success.data, // this should be plaintext
                statusCode: success.status,
            });
        }, function(failure) {
            requestCallback && requestCallback(new Error(failure.error), null);
        });
>>>>>>> 920a4ff4
    }

    /**
     * Builds the initial options object for the advanced-http plugin, if the HTTP method is supported.
     * The reason for which this is needed is because the Http.Verb enum corresponds to integer values from native runtime.
     */
    private static getInitialOptionsForVerb(verb: Http.Verb): AdvancedHttp.Options | Error {
        switch (verb) {
            case Http.Verb.GET:
                return { method: "get" };
            case Http.Verb.DELETE:
                return { method: "delete" };
            case Http.Verb.HEAD:
                return { method: "head" };
            case Http.Verb.PATCH:
                return { method: "patch" };
            case Http.Verb.POST:
                return { method: "post" };
            case Http.Verb.PUT:
                return { method: "put" };
            case Http.Verb.TRACE:
            case Http.Verb.OPTIONS:
            case Http.Verb.CONNECT:
            default:
                return new(class UnsupportedMethodError extends Error {})(`Unsupported HTTP method code [${verb}]`);
        }
    }
}<|MERGE_RESOLUTION|>--- conflicted
+++ resolved
@@ -1,92 +1,73 @@
 import { Http } from "code-push/script/acquisition-sdk";
 import { Callback } from "./callbackUtil";
 
-<<<<<<< HEAD
-=======
-"use strict";
-
-import CodePushUtil = require("./codePushUtil");
-
-declare var cordova: Cordova & { plugin: { http: AdvancedHttp.Plugin } };
->>>>>>> 920a4ff4
 
 /**
  * XMLHttpRequest-based implementation of Http.Requester.
  */
 export class HttpRequester implements Http.Requester {
+    // TODO: use @capacitor-community/http
+
+    private contentType: string;
 
     constructor(contentType?: string) {
-        // Set headers for all requests
-        cordova.plugin.http.setHeader("X-CodePush-Plugin-Name", "cordova-plugin-code-push");
-        cordova.plugin.http.setHeader("X-CodePush-Plugin-Version", cordova.require("cordova/plugin_list").metadata["cordova-plugin-code-push"]);
-        cordova.plugin.http.setHeader("X-CodePush-SDK-Version", cordova.require("cordova/plugin_list").metadata["code-push"]);
-        if (contentType) {
-            cordova.plugin.http.setHeader("Content-Type", contentType);
-        }
+        this.contentType = contentType;
     }
 
     public request(verb: Http.Verb, url: string, callbackOrRequestBody: Callback<Http.Response> | string, callback?: Callback<Http.Response>): void {
+        var requestBody: string;
         var requestCallback: Callback<Http.Response> = callback;
-
-        var options = HttpRequester.getInitialOptionsForVerb(verb);
-        if (options instanceof Error) {
-            CodePushUtil.logError("Could not make the HTTP request", options);
-            requestCallback && requestCallback(options, undefined);
-            return;
-        }
 
         if (!requestCallback && typeof callbackOrRequestBody === "function") {
             requestCallback = <Callback<Http.Response>>callbackOrRequestBody;
         }
 
         if (typeof callbackOrRequestBody === "string") {
-            // should be already JSON.stringify-ied, using plaintext serializer
-            options.serializer = "utf8";
-            options.data = <any>callbackOrRequestBody;
+            requestBody = <string>callbackOrRequestBody;
         }
 
-        options.responseType = "text"; // Backward compatibility to xhr.responseText
+        var xhr = new XMLHttpRequest();
+        var methodName = this.getHttpMethodName(verb);
+        xhr.onreadystatechange = function(): void {
+            if (xhr.readyState === 4) {
+                var response: Http.Response = { statusCode: xhr.status, body: xhr.responseText };
+                requestCallback && requestCallback(null, response);
+            }
+        };
+        xhr.open(methodName, url, true);
+        if (this.contentType) {
+            xhr.setRequestHeader("Content-Type", this.contentType);
+        }
 
-<<<<<<< HEAD
         xhr.setRequestHeader("X-CodePush-Plugin-Name", "capacitor-plugin-code-push");
         xhr.setRequestHeader("X-CodePush-Plugin-Version", "1.11.13");
         xhr.setRequestHeader("X-CodePush-SDK-Version", "2.0.6");
         xhr.send(requestBody);
-=======
-        cordova.plugin.http.sendRequest(url, options, function(success) {
-            requestCallback && requestCallback(null, {
-                body: success.data, // this should be plaintext
-                statusCode: success.status,
-            });
-        }, function(failure) {
-            requestCallback && requestCallback(new Error(failure.error), null);
-        });
->>>>>>> 920a4ff4
     }
 
     /**
-     * Builds the initial options object for the advanced-http plugin, if the HTTP method is supported.
+     * Gets the HTTP method name as a string.
      * The reason for which this is needed is because the Http.Verb enum corresponds to integer values from native runtime.
      */
-    private static getInitialOptionsForVerb(verb: Http.Verb): AdvancedHttp.Options | Error {
+    private getHttpMethodName(verb: Http.Verb): string {
         switch (verb) {
             case Http.Verb.GET:
-                return { method: "get" };
+                return "GET";
             case Http.Verb.DELETE:
-                return { method: "delete" };
+                return "DELETE";
             case Http.Verb.HEAD:
-                return { method: "head" };
+                return "HEAD";
             case Http.Verb.PATCH:
-                return { method: "patch" };
+                return "PATCH";
             case Http.Verb.POST:
-                return { method: "post" };
+                return "POST";
             case Http.Verb.PUT:
-                return { method: "put" };
+                return "PUT";
             case Http.Verb.TRACE:
             case Http.Verb.OPTIONS:
             case Http.Verb.CONNECT:
             default:
-                return new(class UnsupportedMethodError extends Error {})(`Unsupported HTTP method code [${verb}]`);
+                return null;
         }
     }
 }