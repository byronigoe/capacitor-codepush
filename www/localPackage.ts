--- conflicted
+++ resolved
@@ -1,4 +1,5 @@
-import { FilesystemDirectory, GetUriOptions, Plugins } from "@capacitor/core";
+import { Plugins } from "@capacitor/core";
+import { Directory, Filesystem, FilesystemDirectory, GetUriOptions } from '@capacitor/filesystem';
 import { AcquisitionStatus } from "code-push/script/acquisition-sdk";
 import { Callback, ErrorCallback, SuccessCallback } from "./callbackUtil";
 import { CodePushUtil } from "./codePushUtil";
@@ -11,7 +12,6 @@
 import { Sdk } from "./sdk";
 
 const NativeCodePush = Plugins.CodePush as NativeCodePushPlugin;
-const { Filesystem } = Plugins;
 
 
 /**
@@ -64,11 +64,6 @@
      * On the first run after the update, the application will wait for a codePush.notifyApplicationReady() call. Once this call is made, the install operation is considered a success.
      * Otherwise, the install operation will be marked as failed, and the application is reverted to its previous version on the next run.
      *
-<<<<<<< HEAD
-=======
-     * @param installSuccess Callback invoked if the install operation succeeded.
-     * @param installError Optional callback invoked in case of an error.
->>>>>>> 920a4ff4
      * @param installOptions Optional parameter used for customizing the installation behavior.
      */
     public async install(installOptions?: InstallOptions): Promise<InstallMode> {
@@ -111,7 +106,6 @@
                 } catch (error) {
                     installError(error);
                 }
-<<<<<<< HEAD
             } catch (e) {
                 installError && installError(new Error("An error occured while installing the package. " + CodePushUtil.getErrorMessage(e)));
             }
@@ -121,67 +115,25 @@
     private verifyPackage(deploymentResult: DeploymentResult): Promise<void> {
         return new Promise((resolve, reject) => {
             var deployDir = deploymentResult.deployDir;
-=======
-            });
-        } catch (e) {
-            installError && installError(new Error("An error occurred while installing the package. " + CodePushUtil.getErrorMessage(e)));
-        }
-    }
-
-    private verifyPackage(deploymentResult: DeploymentResult, installError: ErrorCallback, successCallback: SuccessCallback<void>): void {
-
-        var deployDir = deploymentResult.deployDir;
->>>>>>> 920a4ff4
 
             var verificationFail: ErrorCallback = (error: Error) => {
                 reject(error);
             };
 
-<<<<<<< HEAD
             var verify = (isSignatureVerificationEnabled: boolean, isSignatureAppearedInBundle: boolean, publicKey: string, signature: string) => {
                 if (isSignatureVerificationEnabled) {
                     if (isSignatureAppearedInBundle) {
                         this.verifyHash(deployDir, this.packageHash, verificationFail, () => {
                             this.verifySignature(deployDir, this.packageHash, publicKey, signature, verificationFail, resolve);
                         });
-=======
-        var verify = (isSignatureVerificationEnabled: boolean, isSignatureAppearedInBundle: boolean, publicKey: string, signature: string) => {
-            if (isSignatureVerificationEnabled) {
-                if (isSignatureAppearedInBundle) {
-                    this.verifyHash(deployDir, this.packageHash, verificationFail, () => {
-                        this.verifySignature(deployDir, this.packageHash, publicKey, signature, verificationFail, successCallback);
-                    });
-                } else {
-                    var errorMessage =
-                        "Error! Public key was provided but there is no JWT signature within app bundle to verify. " +
-                        "Possible reasons, why that might happen: \n" +
-                        "1. You've been released CodePush bundle update using version of CodePush CLI that is not support code signing.\n" +
-                        "2. You've been released CodePush bundle update without providing --privateKeyPath option.";
-                    installError && installError(new Error(errorMessage));
-                }
-            } else {
-                if (isSignatureAppearedInBundle) {
-                    CodePushUtil.logMessage(
-                        "Warning! JWT signature exists in codepush update but code integrity check couldn't be performed because there is no public key configured. " +
-                        "Please ensure that public key is properly configured within your application."
-                    );
-
-                    // verifyHash
-                    this.verifyHash(deployDir, this.packageHash, verificationFail, successCallback);
-                } else {
-                    if (deploymentResult.isDiffUpdate) {
-                        // verifyHash
-                        this.verifyHash(deployDir, this.packageHash, verificationFail, successCallback);
->>>>>>> 920a4ff4
                     } else {
-                        var errorMessage = 
+                        var errorMessage =
                         "Error! Public key was provided but there is no JWT signature within app bundle to verify. " +
                         "Possible reasons, why that might happen: \n" +
                         "1. You've been released CodePush bundle update using version of CodePush CLI that is not support code signing.\n" +
                         "2. You've been released CodePush bundle update without providing --privateKeyPath option.";
                         reject(new Error(errorMessage));
                     }
-<<<<<<< HEAD
                 } else {
                     if (isSignatureAppearedInBundle) {
                         CodePushUtil.logMessage(
@@ -198,23 +150,9 @@
                         } else {
                             resolve();
                         }
-                    }          
+                    }
                 }
             };
-=======
-                }
-            }
-        };
-
-        if (deploymentResult.isDiffUpdate) {
-            CodePushUtil.logMessage("Applying diff update");
-        } else {
-            CodePushUtil.logMessage("Applying full update");
-        }
-
-        var isSignatureVerificationEnabled: boolean, isSignatureAppearedInBundle: boolean;
-        var publicKey: string;
->>>>>>> 920a4ff4
 
             if (deploymentResult.isDiffUpdate){
                 CodePushUtil.logMessage("Applying diff update");
@@ -222,13 +160,8 @@
                 CodePushUtil.logMessage("Applying full update");
             }
 
-<<<<<<< HEAD
             var isSignatureVerificationEnabled: boolean, isSignatureAppearedInBundle: boolean;
             var publicKey: string;
-=======
-            publicKey = publicKeyResult;
-            isSignatureVerificationEnabled = !!publicKey;
->>>>>>> 920a4ff4
 
             this.getPublicKey((error, publicKeyResult) => {
                 if (error) {
@@ -236,20 +169,16 @@
                     return;
                 }
 
-<<<<<<< HEAD
                 publicKey = publicKeyResult;
-                isSignatureVerificationEnabled = (publicKey !== null);
+                isSignatureVerificationEnabled = !!publicKey;
 
                 this.getSignatureFromUpdate(deploymentResult.deployDir, (error, signature) => {
                     if (error) {
                         reject(new Error("Error reading signature from update. " + error));
                         return;
                     }
-=======
-                isSignatureAppearedInBundle = !!signature;
->>>>>>> 920a4ff4
-
-                    isSignatureAppearedInBundle = (signature !== null);
+
+                    isSignatureAppearedInBundle = !!signature;
 
                     verify(isSignatureVerificationEnabled, isSignatureAppearedInBundle, publicKey, signature);
                 });
@@ -258,7 +187,7 @@
     }
 
     private getPublicKey(callback: Callback<string>) {
-    
+
         var success = (publicKey: string) => {
             callback(null, publicKey);
         };
@@ -267,33 +196,21 @@
             callback(error, null);
         };
 
-<<<<<<< HEAD
         NativeCodePush.getPublicKey().then(result => success(result.value || null), fail);
     }
 
     private async getSignatureFromUpdate(deployDir: string, callback: Callback<string>){
 
         const filePath = deployDir + "/www/.codepushrelease";
-=======
-        cordova.exec(success, fail, "CodePush", "getPublicKey", []);
-    }
-
-    private getSignatureFromUpdate(deployDir: DirectoryEntry, callback: Callback<string>) {
-
-        var rootUri = cordova.file.dataDirectory;
-        var path = deployDir.fullPath + "/www";
-        var fileName = ".codepushrelease";
->>>>>>> 920a4ff4
-
-        if (!await FileUtil.fileExists(FilesystemDirectory.Data, filePath)) {
+
+        if (!await FileUtil.fileExists(Directory.Data, filePath)) {
             // signature absents in the bundle
             callback(null, null);
             return;
         }
 
-<<<<<<< HEAD
         try {
-            const signature = await FileUtil.readFile(FilesystemDirectory.Data, filePath);
+            const signature = await FileUtil.readFile(Directory.Data, filePath);
             callback(null, signature);
         } catch (error) {
             // error reading signature file from bundle
@@ -302,21 +219,6 @@
     }
 
     private verifyHash(deployDir: string, newUpdateHash: string, errorCallback: ErrorCallback, successCallback: SuccessCallback<void>){
-=======
-            FileUtil.readFile(rootUri, path, fileName, (error, signature) => {
-                if (error) {
-                    // error reading signature file from bundle
-                    callback(error, null);
-                    return;
-                }
-
-                callback(null, signature);
-            });
-        });
-    }
-
-    private verifyHash(deployDir: DirectoryEntry, newUpdateHash: string, errorCallback: ErrorCallback, successCallback: SuccessCallback<void>) {
->>>>>>> 920a4ff4
         var packageHashSuccess = (computedHash: string) => {
             if (computedHash !== newUpdateHash) {
                 errorCallback(new Error("The update contents failed the data integrity check."));
@@ -329,19 +231,11 @@
         var packageHashFail = (error: Error) => {
             errorCallback(new Error("Unable to compute hash for package: " + error));
         };
-<<<<<<< HEAD
         CodePushUtil.logMessage("Verifying hash for folder path: " + deployDir);
         NativeCodePush.getPackageHash({path: deployDir}).then(result => packageHashSuccess(result.value), packageHashFail);
     }
 
     private verifySignature(deployDir: string, newUpdateHash: string, publicKey: string, signature: string, errorCallback: ErrorCallback, successCallback: SuccessCallback<void>){
-=======
-        CodePushUtil.logMessage("Verifying hash for folder path: " + deployDir.fullPath);
-        cordova.exec(packageHashSuccess, packageHashFail, "CodePush", "getPackageHash", [deployDir.fullPath]);
-    }
-
-    private verifySignature(deployDir: DirectoryEntry, newUpdateHash: string, publicKey: string, signature: string, errorCallback: ErrorCallback, successCallback: SuccessCallback<void>) {
->>>>>>> 920a4ff4
         var decodeSignatureSuccess = (contentHash: string) => {
             if (contentHash !== newUpdateHash) {
                 errorCallback(new Error("The update contents failed the code signing check."));
@@ -354,15 +248,9 @@
         var decodeSignatureFail = (error: Error) => {
             errorCallback(new Error("Unable to verify signature for package: " + error));
         };
-<<<<<<< HEAD
         CodePushUtil.logMessage("Verifying signature for folder path: " + deployDir);
         NativeCodePush.decodeSignature({publicKey, signature}).then(result => decodeSignatureSuccess(result.value), decodeSignatureFail);
-    }    
-=======
-        CodePushUtil.logMessage("Verifying signature for folder path: " + deployDir.fullPath);
-        cordova.exec(decodeSignatureSuccess, decodeSignatureFail, "CodePush", "decodeSignature", [publicKey, signature]);
-    }
->>>>>>> 920a4ff4
+    }
 
     private finishInstall(deployDir: string, installOptions: InstallOptions, installSuccess: SuccessCallback<InstallMode>, installError: ErrorCallback): void {
         async function backupPackageInformationFileIfNeeded(backupIfNeededDone: Callback<void>) {
@@ -383,7 +271,6 @@
         LocalPackage.getCurrentOrDefaultPackage().then((oldPackage: LocalPackage) => {
             backupPackageInformationFileIfNeeded((backupError: Error) => {
                 /* continue on error, current package information is missing if this is the first update */
-<<<<<<< HEAD
                 this.writeNewPackageMetadata().then(() => {
                     var invokeSuccessAndInstall = () => {
                         CodePushUtil.logMessage("Install succeeded.");
@@ -420,81 +307,19 @@
                     NativeCodePush.preInstall({startLocation: deployDir}).then(preInstallSuccess, preInstallFailure);
                 }, (writeMetadataError: Error) => {
                     installError && installError(writeMetadataError);
-=======
-                this.writeNewPackageMetadata(deployDir, (writeMetadataError: Error) => {
-                    if (writeMetadataError) {
-                        installError && installError(writeMetadataError);
-                    } else {
-                        var invokeSuccessAndInstall = () => {
-                            CodePushUtil.logMessage("Install succeeded.");
-                            var installModeToUse: InstallMode = this.isMandatory ? installOptions.mandatoryInstallMode : installOptions.installMode;
-                            if (installModeToUse === InstallMode.IMMEDIATE) {
-                                /* invoke success before navigating */
-                                installSuccess && installSuccess(installModeToUse);
-                                /* no need for callbacks, the javascript context will reload */
-                                cordova.exec(() => { }, () => { }, "CodePush", "install",
-                                    [
-                                        deployDir.fullPath,
-                                        installModeToUse.toString(),
-                                        installOptions.minimumBackgroundDuration.toString()
-                                    ]
-                                );
-                            } else {
-                                cordova.exec(() => { installSuccess && installSuccess(installModeToUse); },
-                                    () => { installError && installError(); }, "CodePush", "install",
-                                    [
-                                        deployDir.fullPath,
-                                        installModeToUse.toString(),
-                                        installOptions.minimumBackgroundDuration.toString()
-                                    ]
-                                );
-                            }
-                        };
-
-                        var preInstallSuccess = () => {
-                            /* package will be cleaned up after success, on the native side */
-                            invokeSuccessAndInstall();
-                        };
-
-                        var preInstallFailure = (preInstallError?: any) => {
-                            CodePushUtil.logError("Preinstall failure.", preInstallError);
-                            var error = new Error("An error has occurred while installing the package. " + CodePushUtil.getErrorMessage(preInstallError));
-                            installError && installError(error);
-                        };
-
-                        cordova.exec(preInstallSuccess, preInstallFailure, "CodePush", "preInstall", [deployDir.fullPath]);
-                    }
->>>>>>> 920a4ff4
                 });
             });
         }, installError);
     }
 
-<<<<<<< HEAD
     private static async handleDeployment(newPackageLocation: string): Promise<DeploymentResult> {
         const manifestFile: GetUriOptions = {
-            directory: FilesystemDirectory.Data,
+            directory: Directory.Data,
             path: LocalPackage.DownloadUnzipDir + "/" + LocalPackage.DiffManifestFile
         };
         const isDiffUpdate = await FileUtil.fileExists(manifestFile.directory, manifestFile.path);
-=======
-    private static handleDeployment(newPackageLocation: string, deployCallback: Callback<DeploymentResult>): void {
-        FileUtil.getDataDirectory(newPackageLocation, true, (deployDirError: Error, deployDir: DirectoryEntry) => {
-            // check for diff manifest
-            FileUtil.getDataFile(LocalPackage.DownloadUnzipDir, LocalPackage.DiffManifestFile, false, (manifestError: Error, diffManifest: FileEntry) => {
-                if (!manifestError && !!diffManifest) {
-                    LocalPackage.handleDiffDeployment(newPackageLocation, diffManifest, deployCallback);
-                } else {
-                    LocalPackage.handleCleanDeployment(newPackageLocation, (error: Error) => {
-                        deployCallback(error, { deployDir, isDiffUpdate: false });
-                    });
-                }
-            });
-        });
-    }
->>>>>>> 920a4ff4
-
-        await Filesystem.mkdir({path: LocalPackage.VersionsDir, directory: FilesystemDirectory.Data, recursive: true});
+
+        await Filesystem.mkdir({path: LocalPackage.VersionsDir, directory: Directory.Data, recursive: true});
         await isDiffUpdate
                 ? LocalPackage.handleDiffDeployment(newPackageLocation, manifestFile)
                 : LocalPackage.handleCleanDeployment(newPackageLocation);
@@ -502,31 +327,12 @@
         return {deployDir: newPackageLocation, isDiffUpdate};
     }
 
-<<<<<<< HEAD
     private async writeNewPackageMetadata(): Promise<void> {
         const timestamp = await NativeAppInfo.getApplicationBuildTime().catch(buildTimeError => {
             CodePushUtil.logError("Could not get application build time. " + buildTimeError);
         });
         const appVersion = await NativeAppInfo.getApplicationVersion().catch(appVersionError => {
             CodePushUtil.logError("Could not get application version." + appVersionError);
-=======
-    private static handleCleanDeployment(newPackageLocation: string, cleanDeployCallback: Callback<DeploymentResult>): void {
-        // no diff manifest
-        FileUtil.getDataDirectory(newPackageLocation, true, (deployDirError: Error, deployDir: DirectoryEntry) => {
-            FileUtil.getDataDirectory(LocalPackage.DownloadUnzipDir, false, (unzipDirErr: Error, unzipDir: DirectoryEntry) => {
-                if (unzipDirErr || deployDirError) {
-                    cleanDeployCallback(new Error("Could not copy new package."), null);
-                } else {
-                    FileUtil.copyDirectoryEntriesTo(unzipDir, deployDir, [/*no need to ignore copy anything*/], (copyError: Error) => {
-                        if (copyError) {
-                            cleanDeployCallback(copyError, null);
-                        } else {
-                            cleanDeployCallback(null, { deployDir, isDiffUpdate: false });
-                        }
-                    });
-                }
-            });
->>>>>>> 920a4ff4
         });
 
         const currentPackageMetadata: IPackageInfoMetadata = {
@@ -551,8 +357,8 @@
 
     private static async handleCleanDeployment(newPackageLocation: string): Promise<void> {
         // no diff manifest
-        const source: GetUriOptions = {directory: FilesystemDirectory.Data, path: LocalPackage.DownloadUnzipDir};
-        const target: GetUriOptions = {directory: FilesystemDirectory.Data, path: newPackageLocation};
+        const source: GetUriOptions = {directory: Directory.Data, path: LocalPackage.DownloadUnzipDir};
+        const target: GetUriOptions = {directory: Directory.Data, path: newPackageLocation};
         // TODO: create destination directory if it doesn't exist
         return FileUtil.copyDirectoryEntriesTo(source, target);
     }
@@ -564,13 +370,13 @@
 
         newPackageLocation = currentPackagePath ? newPackageLocation : newPackageLocation + "/www";
 
-        const source: GetUriOptions = currentPackagePath ? {directory: FilesystemDirectory.Data, path: currentPackagePath} : {directory: FilesystemDirectory.Application, path: "www"};
-        const target: GetUriOptions = {directory: FilesystemDirectory.Data, path: newPackageLocation};
+        // https://github.com/ionic-team/capacitor/pull/2514 Directory.Application variable was removed. (TODO - for check)
+        const source: GetUriOptions = currentPackagePath ? {directory: Directory.Data, path: currentPackagePath} : {directory: Directory.Data, path: "www"};
+        const target: GetUriOptions = {directory: Directory.Data, path: newPackageLocation};
 
         return FileUtil.copyDirectoryEntriesTo(source, target, ignoreList);
     }
 
-<<<<<<< HEAD
     private static async handleDiffDeployment(newPackageLocation: string, diffManifest: GetUriOptions): Promise<void> {
         let manifest: IDiffManifest = null;
         try {
@@ -584,36 +390,6 @@
         } catch (error) {
             throw new Error("Cannot perform diff-update.");
         }
-=======
-    private static handleDiffDeployment(newPackageLocation: string, diffManifest: FileEntry, diffCallback: Callback<DeploymentResult>): void {
-        var handleError = (e: Error) => {
-            diffCallback(e, null);
-        };
-
-        /* copy old files except signature file */
-        LocalPackage.copyCurrentPackage(newPackageLocation, [".codepushrelease"], (currentPackageError: Error) => {
-            /* copy new files */
-            LocalPackage.handleCleanDeployment(newPackageLocation, (cleanDeployError: Error) => {
-                /* delete files mentioned in the manifest */
-                FileUtil.readFileEntry(diffManifest, (error: Error, content: string) => {
-                    if (error || currentPackageError || cleanDeployError) {
-                        handleError(new Error("Cannot perform diff-update."));
-                    } else {
-                        var manifest: IDiffManifest = JSON.parse(content);
-                        FileUtil.deleteEntriesFromDataDirectory(newPackageLocation, manifest.deletedFiles, (deleteError: Error) => {
-                            FileUtil.getDataDirectory(newPackageLocation, true, (deployDirError: Error, deployDir: DirectoryEntry) => {
-                                if (deleteError || deployDirError) {
-                                    handleError(new Error("Cannot clean up deleted manifest files."));
-                                } else {
-                                    diffCallback(null, { deployDir, isDiffUpdate: true });
-                                }
-                            });
-                        });
-                    }
-                });
-            });
-        });
->>>>>>> 920a4ff4
     }
 
     /**
@@ -633,12 +409,12 @@
      */
     public static async backupPackageInformationFile(): Promise<void> {
         const source: GetUriOptions = {
-            directory: FilesystemDirectory.Data,
+            directory: Directory.Data,
             path: LocalPackage.RootDir + "/" + LocalPackage.PackageInfoFile
         };
 
         const destination: GetUriOptions = {
-            directory: FilesystemDirectory.Data,
+            directory: Directory.Data,
             path: LocalPackage.RootDir + "/" + LocalPackage.OldPackageInfoFile
         };
 
