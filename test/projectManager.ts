/// <reference types="q" />
/// <reference types="node" />
/// <reference path="../typings/replace.d.ts" />
/// <reference types="mkdirp" />

<<<<<<< HEAD
=======
"use strict";
import tu = require("./testUtil");

>>>>>>> 920a4ff4
import child_process = require("child_process");
import replace = require("replace");
import path = require("path");
import Q = require("q");
import fs = require("fs");
import mkdirp = require("mkdirp");

import platform = require("./platform");

var del = require("del");
var archiver = require("archiver");
var testUtil = tu.TestUtil;

/**
 * In charge of Cordova project related operations.
 */
export class ProjectManager {
    public static ANDROID_KEY_PLACEHOLDER: string = "CODE_PUSH_ANDROID_DEPLOYMENT_KEY";
    public static IOS_KEY_PLACEHOLDER: string = "CODE_PUSH_IOS_DEPLOYMENT_KEY";
    public static SERVER_URL_PLACEHOLDER: string = "CODE_PUSH_SERVER_URL";
    public static INDEX_JS_PLACEHOLDER: string = "CODE_PUSH_INDEX_JS_PATH";
    public static CODE_PUSH_APP_VERSION_PLACEHOLDER: string = "CODE_PUSH_APP_VERSION";
    public static CODE_PUSH_APP_ID_PLACEHOLDER: string = "CODE_PUSH_TEST_APPLICATION_ID";
    public static PLUGIN_VERSION_PLACEHOLDER: string = "CODE_PUSH_PLUGIN_VERSION";

    public static DEFAULT_APP_VERSION: string = "Store version";

    /**
	 * Creates a new cordova test application at the specified path, and configures it
	 * with the given server URL, android and ios deployment keys.
	 */
    public static setupProject(projectDirectory: string,
        templatePath: string,
        appName: string,
        appNamespace: string,
        version: string = ProjectManager.DEFAULT_APP_VERSION): Q.Promise<string> {
        if (fs.existsSync(projectDirectory)) {
            del.sync([projectDirectory], { force: true });
        }
        mkdirp.sync(projectDirectory);

        const indexHtml = "www/index.html";
        const destinationIndexPath = path.join(projectDirectory, indexHtml);
        const packageFile = path.join(templatePath, "package.json");
        const destinationPackageFile = path.join(projectDirectory, "package.json");

        return ProjectManager.execChildProcess("cordova create " + projectDirectory + " " + appNamespace + " " + appName + " --template " + templatePath)
            .then<string>(testUtil.copyFile.bind(undefined, packageFile, destinationPackageFile, true))
            .then<string>(ProjectManager.replaceString.bind(undefined, destinationIndexPath, ProjectManager.CODE_PUSH_APP_VERSION_PLACEHOLDER, version));
    }

    /**
     * Sets up the scenario for a test in an already existing Cordova project.
     */
    public static setupScenario(projectDirectory: string, appId: string, templatePath: string, jsPath: string, targetPlatform: platform.IPlatform, build: boolean = true, version: string = ProjectManager.DEFAULT_APP_VERSION): Q.Promise<string> {
        const indexHtml = "www/index.html";
        const templateIndexPath = path.join(templatePath, indexHtml);
        const destinationIndexPath = path.join(projectDirectory, indexHtml);

        const scenarioJs = "www/" + jsPath;
        const templateScenarioJsPath = path.join(templatePath, scenarioJs);
        const destinationScenarioJsPath = path.join(projectDirectory, scenarioJs);

        const configXml = "config.xml";
        const templateConfigXmlPath = path.join(templatePath, configXml);
        const destinationConfigXmlPath = path.join(projectDirectory, configXml);

        const packageFile = eval("(" + fs.readFileSync("./package.json", "utf8") + ")");
        const pluginVersion = packageFile.version;
        const AndroidManifest = path.join(projectDirectory, "platforms", "android", "app", "src", "main", "AndroidManifest.xml");


        console.log("Setting up scenario " + jsPath + " in " + projectDirectory);

        // copy index html file and replace
        return ProjectManager.copyFile(templateIndexPath, destinationIndexPath, true)
            .then<void>(ProjectManager.replaceString.bind(undefined, destinationIndexPath, ProjectManager.SERVER_URL_PLACEHOLDER, targetPlatform.getServerUrl()))
            .then<void>(ProjectManager.replaceString.bind(undefined, destinationIndexPath, ProjectManager.INDEX_JS_PLACEHOLDER, jsPath))
            .then<void>(ProjectManager.replaceString.bind(undefined, destinationIndexPath, ProjectManager.CODE_PUSH_APP_VERSION_PLACEHOLDER, version))
            // copy scenario js file and replace
            .then<void>(() => {
                return ProjectManager.copyFile(templateScenarioJsPath, destinationScenarioJsPath, true);
            })
            .then<void>(ProjectManager.replaceString.bind(undefined, destinationScenarioJsPath, ProjectManager.SERVER_URL_PLACEHOLDER, targetPlatform.getServerUrl()))
            // copy config xml file and replace
            .then<void>(() => {
                return ProjectManager.copyFile(templateConfigXmlPath, destinationConfigXmlPath, true);
            })
            .then<string>(ProjectManager.replaceString.bind(undefined, destinationConfigXmlPath, ProjectManager.ANDROID_KEY_PLACEHOLDER, platform.Android.getInstance().getDefaultDeploymentKey()))
            .then<string>(ProjectManager.replaceString.bind(undefined, destinationConfigXmlPath, ProjectManager.IOS_KEY_PLACEHOLDER, platform.IOS.getInstance().getDefaultDeploymentKey()))
            .then<string>(ProjectManager.replaceString.bind(undefined, destinationConfigXmlPath, ProjectManager.SERVER_URL_PLACEHOLDER, targetPlatform.getServerUrl()))
            .then<string>(ProjectManager.replaceString.bind(undefined, destinationConfigXmlPath, ProjectManager.PLUGIN_VERSION_PLACEHOLDER, pluginVersion))
            .then<void>(() => { 
                if (targetPlatform.getCordovaName() === "android") {
                return ProjectManager.replaceString(AndroidManifest, "<application android:hardwareAccelerated=\"true\" android:icon=\"@mipmap/ic_launcher\" android:label=\"@string/app_name\" android:supportsRtl=\"true\">", "<application android:hardwareAccelerated=\"true\" android:icon=\"@mipmap/ic_launcher\" android:label=\"@string/app_name\" android:usesCleartextTraffic=\"true\" android:supportsRtl=\"true\">");
                }
            })
            .then<string>(() => {
                return build ? ProjectManager.buildPlatform(projectDirectory, targetPlatform) : ProjectManager.preparePlatform(projectDirectory, targetPlatform);
            });
    }

    /**
     * Creates a CodePush update package zip for a Cordova project.
     */
    public static createUpdateArchive(projectDirectory: string, targetPlatform: platform.IPlatform, isDiff?: boolean): Q.Promise<string> {
        var deferred = Q.defer<string>();
        var archive = archiver.create("zip", {});
        var archivePath = path.join(projectDirectory, "update.zip");

        console.log("Creating an update archive at: " + archivePath);

        if (fs.existsSync(archivePath)) {
            fs.unlinkSync(archivePath);
        }
        var writeStream = fs.createWriteStream(archivePath);
        var targetFolder = targetPlatform.getPlatformWwwPath(projectDirectory);

        writeStream.on("close", function () {
            deferred.resolve(archivePath);
        });

        archive.on("error", function (e: Error) {
            deferred.reject(e);
        });

        if (isDiff) {
            archive.append(`{"deletedFiles":[]}`, { name: "www/hotcodepush.json" });
        }

        archive.directory(targetFolder, "www");
        archive.pipe(writeStream);
        archive.finalize();

        return deferred.promise;
    }

    /**
     * Adds a plugin to a Cordova project.
     */
    public static addPlugin(projectFolder: string, plugin: string): Q.Promise<string> {
        console.log("Adding plugin " + plugin + " to " + projectFolder);
        return ProjectManager.execChildProcess("cordova plugin add " + plugin, { cwd: projectFolder });
    }

    /**
     * Removes a plugin from a Cordova project.
     */
    public static removePlugin(projectFolder: string, plugin: string): Q.Promise<string> {
        console.log("Removing plugin " + plugin + " from " + projectFolder);
        return ProjectManager.execChildProcess("cordova plugin remove " + plugin, { cwd: projectFolder });
    }

    /**
     * Builds a specific platform of a Cordova project. 
     */
    public static buildPlatform(projectFolder: string, targetPlatform: platform.IPlatform): Q.Promise<string> {
        console.log("Building " + targetPlatform.getCordovaName() + " project in " + projectFolder);
        // don't log the iOS build output because it is too verbose and overflows the buffer
        return ProjectManager.execChildProcess("cordova build " + targetPlatform.getCordovaName(), { cwd: projectFolder }, false);
    }

    /**
     * Prepares a specific platform of a Cordova project. 
     */
    public static preparePlatform(projectFolder: string, targetPlatform: platform.IPlatform): Q.Promise<string> {
        console.log("Preparing " + targetPlatform.getCordovaName() + " project in " + projectFolder);
        return ProjectManager.execChildProcess("cordova prepare " + targetPlatform.getCordovaName(), { cwd: projectFolder });
    }

    /**
     * Launch the test app on the given target / platform.
     */
    public static launchApplication(appNamespace: string, targetPlatform: platform.IPlatform): Q.Promise<string> {
        console.log("Launching " + appNamespace + " on " + targetPlatform.getCordovaName());
        return targetPlatform.getEmulatorManager().launchInstalledApplication(appNamespace);
    }

    /**
     * Kill the test app on the given target / platform.
     */
    public static endRunningApplication(appNamespace: string, targetPlatform: platform.IPlatform): Q.Promise<string> {
        console.log("Ending " + appNamespace + " on " + targetPlatform.getCordovaName());
        return targetPlatform.getEmulatorManager().endRunningApplication(appNamespace);
    }

    /**
     * Prepares the emulator for a test.
     */
    public static prepareEmulatorForTest(appNamespace: string, targetPlatform: platform.IPlatform): Q.Promise<string> {
        console.log("Preparing " + targetPlatform.getCordovaName() + " emulator for " + appNamespace + " tests");
        return targetPlatform.getEmulatorManager().prepareEmulatorForTest(appNamespace);
    }

    /**
     * Uninstalls the app from the emulator.
     */
    public static uninstallApplication(appNamespace: string, targetPlatform: platform.IPlatform): Q.Promise<string> {
        console.log("Uninstalling " + appNamespace + " on " + targetPlatform.getCordovaName());
        return targetPlatform.getEmulatorManager().uninstallApplication(appNamespace);
    }

    /**
     * Runs the test app on the given target / platform.
     */
    public static runPlatform(projectFolder: string, targetPlatform: platform.IPlatform, skipBuild: boolean = true, target?: string): Q.Promise<string> {
        console.log("Running project in " + projectFolder + " on " + targetPlatform.getCordovaName());
        var runTarget = target ? " --target " + target : "";
        var nobuild = skipBuild ? " --nobuild" : "";
        return ProjectManager.execChildProcess("cordova run " + targetPlatform.getCordovaName() + runTarget + nobuild, { cwd: projectFolder });
    }

    /**
     * Adds a platform to a Cordova project. 
     */
    public static addPlatform(projectFolder: string, targetPlatform: platform.IPlatform, version?: string): Q.Promise<string> {
        console.log("Adding " + targetPlatform.getCordovaName() + " to project in " + projectFolder);
        return ProjectManager.execChildProcess("cordova platform add " + targetPlatform.getCordovaName() + (version ? "@" + version : ""), { cwd: projectFolder });
    }

    /**
	 * Replaces a regex in a file with a given string.
	 */
    public static replaceString(filePath: string, regex: string, replacement: string): void {
        console.log("replacing \"" + regex + "\" with \"" + replacement + "\" in " + filePath);
        replace({ regex: regex, replacement: replacement, recursive: false, silent: true, paths: [filePath] });
    }

    /**
     * Stops and restarts an application specified by its namespace identifier.
     */
    public static restartApplication(appNamespace: string, targetPlatform: platform.IPlatform): Q.Promise<string> {
        console.log("Restarting " + appNamespace + " on " + targetPlatform.getCordovaName());
        return targetPlatform.getEmulatorManager().restartApplication(appNamespace);
    }

    /**
     * Navigates away from the application and then navigates back to it.
     */
    public static resumeApplication(appNamespace: string, targetPlatform: platform.IPlatform, delayBeforeResumingMs: number = 1000): Q.Promise<string> {
        console.log("Resuming " + appNamespace + " on " + targetPlatform.getCordovaName());
        return targetPlatform.getEmulatorManager().resumeApplication(appNamespace, delayBeforeResumingMs);
    }

    /**
     * Executes a child process and logs its output to the console and returns its output in the promise as a string
     */
    public static execChildProcess(command: string, options?: child_process.ExecOptions, logOutput: boolean = true): Q.Promise<string> {
        var deferred = Q.defer<string>();

        options = options || {};
        options.maxBuffer = 1024 * 1024;
        // abort processes that run longer than five minutes
        options.timeout = 5 * 60 * 1000;

        console.log("Running command: " + command);
        child_process.exec(command, options, (error: Error, stdout: Buffer, stderr: Buffer) => {

            if (logOutput) stdout && console.log(stdout);
            stderr && console.error(stderr);

            if (error) {
                console.error(error);
                deferred.reject(error);
            } else {
                deferred.resolve(stdout.toString());
            }
        });

        return deferred.promise;
    }

    /**
     * Copies a file from a given location to another.
     */
    private static copyFile(source: string, destination: string, overwrite: boolean): Q.Promise<void> {
        var deferred = Q.defer<void>();

        try {
            var errorHandler = (error: any) => {
                deferred.reject(error);
            };

            if (overwrite && fs.existsSync(destination)) {
                fs.unlinkSync(destination);
            }

            var readStream: fs.ReadStream = fs.createReadStream(source);
            readStream.on("error", errorHandler);

            var writeStream: fs.WriteStream = fs.createWriteStream(destination);
            writeStream.on("error", errorHandler);
            writeStream.on("close", deferred.resolve.bind(undefined, undefined));
            readStream.pipe(writeStream);
        } catch (e) {
            deferred.reject(e);
        }

        return deferred.promise;
    }
}<|MERGE_RESOLUTION|>--- conflicted
+++ resolved
@@ -3,12 +3,9 @@
 /// <reference path="../typings/replace.d.ts" />
 /// <reference types="mkdirp" />
 
-<<<<<<< HEAD
-=======
 "use strict";
 import tu = require("./testUtil");
 
->>>>>>> 920a4ff4
 import child_process = require("child_process");
 import replace = require("replace");
 import path = require("path");
@@ -101,7 +98,7 @@
             .then<string>(ProjectManager.replaceString.bind(undefined, destinationConfigXmlPath, ProjectManager.IOS_KEY_PLACEHOLDER, platform.IOS.getInstance().getDefaultDeploymentKey()))
             .then<string>(ProjectManager.replaceString.bind(undefined, destinationConfigXmlPath, ProjectManager.SERVER_URL_PLACEHOLDER, targetPlatform.getServerUrl()))
             .then<string>(ProjectManager.replaceString.bind(undefined, destinationConfigXmlPath, ProjectManager.PLUGIN_VERSION_PLACEHOLDER, pluginVersion))
-            .then<void>(() => { 
+            .then<void>(() => {
                 if (targetPlatform.getCordovaName() === "android") {
                 return ProjectManager.replaceString(AndroidManifest, "<application android:hardwareAccelerated=\"true\" android:icon=\"@mipmap/ic_launcher\" android:label=\"@string/app_name\" android:supportsRtl=\"true\">", "<application android:hardwareAccelerated=\"true\" android:icon=\"@mipmap/ic_launcher\" android:label=\"@string/app_name\" android:usesCleartextTraffic=\"true\" android:supportsRtl=\"true\">");
                 }
@@ -163,7 +160,7 @@
     }
 
     /**
-     * Builds a specific platform of a Cordova project. 
+     * Builds a specific platform of a Cordova project.
      */
     public static buildPlatform(projectFolder: string, targetPlatform: platform.IPlatform): Q.Promise<string> {
         console.log("Building " + targetPlatform.getCordovaName() + " project in " + projectFolder);
@@ -172,7 +169,7 @@
     }
 
     /**
-     * Prepares a specific platform of a Cordova project. 
+     * Prepares a specific platform of a Cordova project.
      */
     public static preparePlatform(projectFolder: string, targetPlatform: platform.IPlatform): Q.Promise<string> {
         console.log("Preparing " + targetPlatform.getCordovaName() + " project in " + projectFolder);
@@ -222,7 +219,7 @@
     }
 
     /**
-     * Adds a platform to a Cordova project. 
+     * Adds a platform to a Cordova project.
      */
     public static addPlatform(projectFolder: string, targetPlatform: platform.IPlatform, version?: string): Q.Promise<string> {
         console.log("Adding " + targetPlatform.getCordovaName() + " to project in " + projectFolder);
