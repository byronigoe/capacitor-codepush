/// <reference path="../typings/codePush.d.ts" />
/// <reference path="../typings/q.d.ts" />
/// <reference path="../typings/node.d.ts" />
/// <reference path="../typings/replace.d.ts" />
/// <reference path="../typings/mkdirp.d.ts" />

"use strict";

import child_process = require("child_process");
import replace = require("replace");
import path = require("path");
import Q = require("q");
import fs = require("fs");
import mkdirp = require("mkdirp");

import platform = require("./platform");

var del = require("del");
var archiver = require("archiver");

/**
 * In charge of Cordova project related operations.
 */
export class ProjectManager {
    public static ANDROID_KEY_PLACEHOLDER: string = "CODE_PUSH_ANDROID_DEPLOYMENT_KEY";
    public static IOS_KEY_PLACEHOLDER: string = "CODE_PUSH_IOS_DEPLOYMENT_KEY";
    public static SERVER_URL_PLACEHOLDER: string = "CODE_PUSH_SERVER_URL";
    public static INDEX_JS_PLACEHOLDER: string = "CODE_PUSH_INDEX_JS_PATH";
    public static CODE_PUSH_APP_VERSION_PLACEHOLDER: string = "CODE_PUSH_APP_VERSION";
    public static CODE_PUSH_APP_ID_PLACEHOLDER: string = "CODE_PUSH_TEST_APPLICATION_ID";

    public static DEFAULT_APP_VERSION: string = "Store version";

	/**
	 * Creates a new cordova test application at the specified path, and configures it
	 * with the given server URL, android and ios deployment keys.
	 */
    public static setupProject(projectDirectory: string,
        templatePath: string,
        appName: string,
        appNamespace: string,
        version: string = ProjectManager.DEFAULT_APP_VERSION): Q.Promise<string> {
        if (fs.existsSync(projectDirectory)) {
            del.sync([projectDirectory], { force: true });
        }
        mkdirp.sync(projectDirectory);
        
        var indexHtml = "www/index.html";
        var destinationIndexPath = path.join(projectDirectory, indexHtml);

<<<<<<< HEAD
        return ProjectManager.execAndLogChildProcess("cordova create " + projectDirectory + " " + appNamespace + " " + appName + " --copy-from " + templatePath)
            .then<string>(ProjectManager.replaceString.bind(undefined, destinationIndexPath, ProjectManager.CODE_PUSH_APP_VERSION_PLACEHOLDER, version));
=======
        return ProjectManager.execChildProcess("cordova create " + projectDirectory + " " + appNamespace + " " + appName + " --copy-from " + templatePath)
            // copy the correct values into the config.xml file
            .then<string>(ProjectManager.replaceString.bind(undefined, configXmlPath, ProjectManager.ANDROID_KEY_PLACEHOLDER, androidKey))
            .then<string>(ProjectManager.replaceString.bind(undefined, configXmlPath, ProjectManager.IOS_KEY_PLACEHOLDER, iosKey))
            .then<string>(ProjectManager.replaceString.bind(undefined, configXmlPath, ProjectManager.SERVER_URL_PLACEHOLDER, serverURL))
            // copy the correct values into the index.html file
            .then<string>(ProjectManager.replaceString.bind(undefined, indexHtmlPath, ProjectManager.SERVER_URL_PLACEHOLDER, serverURL))
            .then<string>(ProjectManager.replaceString.bind(undefined, indexHtmlPath, ProjectManager.CODE_PUSH_APP_VERSION_PLACEHOLDER, version))
            .then<string>(ProjectManager.replaceString.bind(undefined, indexHtmlPath, ProjectManager.SERVER_URL_PLACEHOLDER, serverURL))
            .then<string>(ProjectManager.replaceString.bind(undefined, indexHtmlPath, ProjectManager.CODE_PUSH_APP_VERSION_PLACEHOLDER, version))
            // use the setup scenario
            .then<string>(ProjectManager.replaceString.bind(undefined, setupScenarioPath, ProjectManager.SERVER_URL_PLACEHOLDER, serverURL))
            .then<string>(ProjectManager.replaceString.bind(undefined, indexHtmlPath, ProjectManager.SERVER_URL_PLACEHOLDER, serverURL))
            .then<string>(ProjectManager.replaceString.bind(undefined, indexHtmlPath, ProjectManager.INDEX_JS_PLACEHOLDER, setupScenario))
            .then<string>(ProjectManager.replaceString.bind(undefined, indexHtmlPath, ProjectManager.CODE_PUSH_APP_VERSION_PLACEHOLDER, version));
>>>>>>> 2d8e9316
    }
    
    /**
     * Sets up the scenario for a test in an already existing Cordova project.
     */
    public static setupScenario(projectDirectory: string, appId: string, templatePath: string, jsPath: string, targetPlatform: platform.IPlatform, build: boolean = true, version: string = ProjectManager.DEFAULT_APP_VERSION): Q.Promise<string> {
        var indexHtml = "www/index.html";
        var templateIndexPath = path.join(templatePath, indexHtml);
        var destinationIndexPath = path.join(projectDirectory, indexHtml);
        
        var scenarioJs = "www/" + jsPath;
        var templateScenarioJsPath = path.join(templatePath, scenarioJs);
        var destinationScenarioJsPath = path.join(projectDirectory, scenarioJs);
        
        var configXml = "config.xml";
        var templateConfigXmlPath = path.join(templatePath, configXml);
        var destinationConfigXmlPath = path.join(projectDirectory, configXml);
        
        console.log("Setting up scenario " + jsPath + " in " + projectDirectory);

        // copy index html file and replace
        return ProjectManager.copyFile(templateIndexPath, destinationIndexPath, true)
            .then<void>(ProjectManager.replaceString.bind(undefined, destinationIndexPath, ProjectManager.SERVER_URL_PLACEHOLDER, targetPlatform.getServerUrl()))
            .then<void>(ProjectManager.replaceString.bind(undefined, destinationIndexPath, ProjectManager.INDEX_JS_PLACEHOLDER, jsPath))
            .then<void>(ProjectManager.replaceString.bind(undefined, destinationIndexPath, ProjectManager.CODE_PUSH_APP_VERSION_PLACEHOLDER, version))
            // copy scenario js file and replace
            .then<void>(() => {
                return ProjectManager.copyFile(templateScenarioJsPath, destinationScenarioJsPath, true);
            })
            .then<void>(ProjectManager.replaceString.bind(undefined, destinationScenarioJsPath, ProjectManager.SERVER_URL_PLACEHOLDER, targetPlatform.getServerUrl()))
            // copy config xml file and replace
            .then<void>(() => {
                return ProjectManager.copyFile(templateConfigXmlPath, destinationConfigXmlPath, true);
            })
            .then<string>(ProjectManager.replaceString.bind(undefined, destinationConfigXmlPath, ProjectManager.ANDROID_KEY_PLACEHOLDER, platform.Android.getInstance().getDefaultDeploymentKey()))
            .then<string>(ProjectManager.replaceString.bind(undefined, destinationConfigXmlPath, ProjectManager.IOS_KEY_PLACEHOLDER, platform.IOS.getInstance().getDefaultDeploymentKey()))
            .then<string>(ProjectManager.replaceString.bind(undefined, destinationConfigXmlPath, ProjectManager.SERVER_URL_PLACEHOLDER, targetPlatform.getServerUrl()))
            .then<string>(() => {
                return build ? ProjectManager.buildPlatform(projectDirectory, targetPlatform) : ProjectManager.preparePlatform(projectDirectory, targetPlatform);
            });
    }

    /**
     * Creates a CodePush update package zip for a Cordova project.
     */
    public static createUpdateArchive(projectDirectory: string, targetPlatform: platform.IPlatform, isDiff?: boolean): Q.Promise<string> {
        var deferred = Q.defer<string>();
        var archive = archiver.create("zip", {});
        var archivePath = path.join(projectDirectory, "update.zip");
        
        console.log("Creating an update archive at: " + archivePath);

        if (fs.existsSync(archivePath)) {
            fs.unlinkSync(archivePath);
        }
        var writeStream = fs.createWriteStream(archivePath);
        var targetFolder = targetPlatform.getPlatformWwwPath(projectDirectory);

        writeStream.on("close", function() {
            deferred.resolve(archivePath);
        });

        archive.on("error", function(e: Error) {
            deferred.reject(e);
        });

        if (isDiff) {
            archive.append(`{"deletedFiles":[]}`, { name: "hotcodepush.json" });
        }
        
        archive.directory(targetFolder, "www");
        archive.pipe(writeStream);
        archive.finalize();

        return deferred.promise;
    }
    
    /**
     * Adds a plugin to a Cordova project.
     */
    public static addPlugin(projectFolder: string, plugin: string): Q.Promise<string> {
<<<<<<< HEAD
        console.log("Adding pluging " + plugin + " to " + projectFolder);
        return ProjectManager.execAndLogChildProcess("cordova plugin add " + plugin, { cwd: projectFolder });
    }  
    
    /**
     * Removes a plugin from a Cordova project.
     */
    public static removePlugin(projectFolder: string, plugin: string): Q.Promise<string> {
        console.log("Removing pluging " + plugin + " from " + projectFolder);
        return ProjectManager.execAndLogChildProcess("cordova plugin remove " + plugin, { cwd: projectFolder });
=======
        return ProjectManager.execChildProcess("cordova plugin add " + plugin, { cwd: projectFolder });
>>>>>>> 2d8e9316
    }    

    /**
     * Builds a specific platform of a Cordova project. 
     */
<<<<<<< HEAD
    public static buildPlatform(projectFolder: string, targetPlatform: platform.IPlatform): Q.Promise<string> {
        console.log("Building " + targetPlatform.getCordovaName() + " project in " + projectFolder);
        // don't print output here because the iOS build process outputs so much nonsense that it buffer overflows and exits the entire test process
        return ProjectManager.execAndLogChildProcess("cordova build " + targetPlatform.getCordovaName(), { cwd: projectFolder }, false);
=======
    public static buildPlatform(projectFolder: string): Q.Promise<string> {
        var targetPlatform = platform.PlatformResolver.resolvePlatform(tu.TestUtil.readTargetPlatform());
        
        // don't log the iOS build output because it is too verbose and overflows the buffer
        return ProjectManager.execChildProcess("cordova build " + targetPlatform.getCordovaName(), { cwd: projectFolder }, false);
>>>>>>> 2d8e9316
    }
    
    /**
     * Prepares a specific platform of a Cordova project. 
     */
<<<<<<< HEAD
    public static preparePlatform(projectFolder: string, targetPlatform: platform.IPlatform): Q.Promise<string> {
        console.log("Preparing " + targetPlatform.getCordovaName() + " project in " + projectFolder);
        return ProjectManager.execAndLogChildProcess("cordova prepare " + targetPlatform.getCordovaName(), { cwd: projectFolder });
=======
    public static preparePlatform(projectFolder: string): Q.Promise<string> {
        var targetPlatform = platform.PlatformResolver.resolvePlatform(tu.TestUtil.readTargetPlatform());
        
        return ProjectManager.execChildProcess("cordova prepare " + targetPlatform.getCordovaName(), { cwd: projectFolder });
>>>>>>> 2d8e9316
    }

    /**
     * Launch the test app on the given target / platform.
     */
<<<<<<< HEAD
    public static launchApplication(namespace: string, targetPlatform: platform.IPlatform): Q.Promise<string> {
        console.log("Launching " + namespace + " on " + targetPlatform.getCordovaName());
        var emulatorManager = targetPlatform.getEmulatorManager();
        if (emulatorManager) {
            return emulatorManager.launchInstalledApplication(namespace);
        } else {
            console.log("No emulator manager found!");
            return null;
        }
=======
    public static launchApplication(appNamespace: string): Q.Promise<string> {
        var targetPlatform = platform.PlatformResolver.resolvePlatform(tu.TestUtil.readTargetPlatform());
        return targetPlatform.getEmulatorManager().launchInstalledApplication(appNamespace);
>>>>>>> 2d8e9316
    }

    /**
     * Kill the test app on the given target / platform.
     */
<<<<<<< HEAD
    public static endRunningApplication(namespace: string, targetPlatform: platform.IPlatform): Q.Promise<string> {
        console.log("Ending " + namespace + " on " + targetPlatform.getCordovaName());
        var emulatorManager = targetPlatform.getEmulatorManager();
        if (emulatorManager) {
            return emulatorManager.endRunningApplication(namespace);
        } else {
            console.log("No emulator manager found!");
            return null;
        }
=======
    public static endRunningApplication(appNamespace: string): Q.Promise<string> {
        var targetPlatform = platform.PlatformResolver.resolvePlatform(tu.TestUtil.readTargetPlatform());
        return targetPlatform.getEmulatorManager().endRunningApplication(appNamespace);
>>>>>>> 2d8e9316
    }

    /**
     * Prepares the emulator for a test.
     */
<<<<<<< HEAD
    public static prepareEmulatorForTest(namespace: string, targetPlatform: platform.IPlatform): Q.Promise<string> {
        console.log("Preparing " + targetPlatform.getCordovaName() + " emulator for " + namespace + " tests");
        var emulatorManager = targetPlatform.getEmulatorManager();
        if (emulatorManager) {
            return emulatorManager.prepareEmulatorForTest(namespace);
        } else {
            console.log("No emulator manager found!");
            return null;
        }
=======
    public static prepareEmulatorForTest(appNamespace: string): Q.Promise<string> {
        var targetPlatform = platform.PlatformResolver.resolvePlatform(tu.TestUtil.readTargetPlatform());
        return targetPlatform.getEmulatorManager().prepareEmulatorForTest(appNamespace);
>>>>>>> 2d8e9316
    }
    
    /**
     * Uninstalls the app from the emulator.
     */
    public static uninstallApplication(namespace: string, targetPlatform: platform.IPlatform): Q.Promise<string> {
        console.log("Uninstalling " + namespace + " on " + targetPlatform.getCordovaName());
        return targetPlatform.getEmulatorManager().uninstallApplication(namespace);
    }

    /**
     * Runs the test app on the given target / platform.
     */
    public static runPlatform(projectFolder: string, targetPlatform: platform.IPlatform, skipBuild: boolean = true, target?: string): Q.Promise<string> {
        console.log("Running project in " + projectFolder + " on " + targetPlatform.getCordovaName());
        var runTarget = target ? " --target " + target : "";
        var nobuild = skipBuild ? " --nobuild" : "";
        return ProjectManager.execChildProcess("cordova run " + targetPlatform.getCordovaName() + runTarget + nobuild, { cwd: projectFolder });
    }

    /**
     * Adds a platform to a Cordova project. 
     */
<<<<<<< HEAD
    public static addPlatform(projectFolder: string, targetPlatform: platform.IPlatform, version?: string): Q.Promise<string> {
        console.log("Adding " + targetPlatform.getCordovaName() + " to project in " + projectFolder);
        return ProjectManager.execAndLogChildProcess("cordova platform add " + targetPlatform.getCordovaName() + (version ? "@" + version : ""), { cwd: projectFolder });
=======
    public static addPlatform(projectFolder: string, version?: string): Q.Promise<string> {
        var targetPlatform = platform.PlatformResolver.resolvePlatform(tu.TestUtil.readTargetPlatform());
        return ProjectManager.execChildProcess("cordova platform add " + targetPlatform.getCordovaName() + (version ? "@" + version : ""), { cwd: projectFolder });
>>>>>>> 2d8e9316
    }

	/**
	 * Replaces a regex in a file with a given string.
	 */
    public static replaceString(filePath: string, regex: string, replacement: string): void {
        console.log("replacing \"" + regex + "\" with \"" + replacement + "\" in " + filePath);
        replace({ regex: regex, replacement: replacement, recursive: false, silent: true, paths: [filePath] });
    }

    /**
     * Stops and restarts an application specified by its namespace identifier.
     */
<<<<<<< HEAD
    public static restartApplication(namespace: string, targetPlatform: platform.IPlatform): Q.Promise<string> {
        console.log("Restarting " + namespace + " on " + targetPlatform.getCordovaName());
        var emulatorManager = targetPlatform.getEmulatorManager();
        if (emulatorManager) {
            return emulatorManager.restartApplication(namespace);
        } else {
            console.log("No emulator manager found!");
            return null;
        }
=======
    public static restartApplication(appNamespace: string): Q.Promise<string> {
        var targetPlatform = platform.PlatformResolver.resolvePlatform(tu.TestUtil.readTargetPlatform());
        return targetPlatform.getEmulatorManager().restartApplication(appNamespace);
>>>>>>> 2d8e9316
    }
    
    /**
     * Navigates away from the application and then navigates back to it.
     */
<<<<<<< HEAD
    public static resumeApplication(namespace: string, targetPlatform: platform.IPlatform, delayBeforeResumingMs: number = 1000): Q.Promise<string> {
        console.log("Resuming " + namespace + " on " + targetPlatform.getCordovaName());
        var emulatorManager = targetPlatform.getEmulatorManager();
        if (emulatorManager) {
            return emulatorManager.resumeApplication(namespace, delayBeforeResumingMs);
        } else {
            console.log("No emulator manager found!");
            return null;
        }
=======
    public static resumeApplication(namespace: string, delayBeforeResumingMs: number = 1000): Q.Promise<string> {
        var targetPlatform = platform.PlatformResolver.resolvePlatform(tu.TestUtil.readTargetPlatform());
        return targetPlatform.getEmulatorManager().resumeApplication(namespace, delayBeforeResumingMs);
>>>>>>> 2d8e9316
    }

    /**
     * Executes a child process and logs its output to the console and returns its output in the promise as a string
     */
    public static execChildProcess(command: string, options?: child_process.IExecOptions, logOutput: boolean = true): Q.Promise<string> {
        var deferred = Q.defer<string>();

        options = options || {};
        options.maxBuffer = 1024 * 500;
        // abort processes that run longer than five minutes
        options.timeout = 5 * 60 * 1000;

        console.log("Running command: " + command);
        child_process.exec(command, options, (error: Error, stdout: Buffer, stderr: Buffer) => {

            if (logOutput) stdout && console.log(stdout);
            stderr && console.error(stderr);

            if (error) {
                console.error(error);
                deferred.reject(error);
            } else {
                deferred.resolve(stdout.toString());
            }
        });

        return deferred.promise;
    }

    /**
     * Copies a file from a given location to another.
     */
    private static copyFile(source: string, destination: string, overwrite: boolean): Q.Promise<void> {
        var deferred = Q.defer<void>();

        try {
            var errorHandler = (error: any) => {
                deferred.reject(error);
            };

            if (overwrite && fs.existsSync(destination)) {
                fs.unlinkSync(destination);
            }

            var readStream: fs.ReadStream = fs.createReadStream(source);
            readStream.on("error", errorHandler);

            var writeStream: fs.WriteStream = fs.createWriteStream(destination);
            writeStream.on("error", errorHandler);
            writeStream.on("close", deferred.resolve.bind(undefined, undefined));
            readStream.pipe(writeStream);
        } catch (e) {
            deferred.reject(e);
        }

        return deferred.promise;
    }
}<|MERGE_RESOLUTION|>--- conflicted
+++ resolved
@@ -48,26 +48,8 @@
         var indexHtml = "www/index.html";
         var destinationIndexPath = path.join(projectDirectory, indexHtml);
 
-<<<<<<< HEAD
-        return ProjectManager.execAndLogChildProcess("cordova create " + projectDirectory + " " + appNamespace + " " + appName + " --copy-from " + templatePath)
+        return ProjectManager.execChildProcess("cordova create " + projectDirectory + " " + appNamespace + " " + appName + " --copy-from " + templatePath)
             .then<string>(ProjectManager.replaceString.bind(undefined, destinationIndexPath, ProjectManager.CODE_PUSH_APP_VERSION_PLACEHOLDER, version));
-=======
-        return ProjectManager.execChildProcess("cordova create " + projectDirectory + " " + appNamespace + " " + appName + " --copy-from " + templatePath)
-            // copy the correct values into the config.xml file
-            .then<string>(ProjectManager.replaceString.bind(undefined, configXmlPath, ProjectManager.ANDROID_KEY_PLACEHOLDER, androidKey))
-            .then<string>(ProjectManager.replaceString.bind(undefined, configXmlPath, ProjectManager.IOS_KEY_PLACEHOLDER, iosKey))
-            .then<string>(ProjectManager.replaceString.bind(undefined, configXmlPath, ProjectManager.SERVER_URL_PLACEHOLDER, serverURL))
-            // copy the correct values into the index.html file
-            .then<string>(ProjectManager.replaceString.bind(undefined, indexHtmlPath, ProjectManager.SERVER_URL_PLACEHOLDER, serverURL))
-            .then<string>(ProjectManager.replaceString.bind(undefined, indexHtmlPath, ProjectManager.CODE_PUSH_APP_VERSION_PLACEHOLDER, version))
-            .then<string>(ProjectManager.replaceString.bind(undefined, indexHtmlPath, ProjectManager.SERVER_URL_PLACEHOLDER, serverURL))
-            .then<string>(ProjectManager.replaceString.bind(undefined, indexHtmlPath, ProjectManager.CODE_PUSH_APP_VERSION_PLACEHOLDER, version))
-            // use the setup scenario
-            .then<string>(ProjectManager.replaceString.bind(undefined, setupScenarioPath, ProjectManager.SERVER_URL_PLACEHOLDER, serverURL))
-            .then<string>(ProjectManager.replaceString.bind(undefined, indexHtmlPath, ProjectManager.SERVER_URL_PLACEHOLDER, serverURL))
-            .then<string>(ProjectManager.replaceString.bind(undefined, indexHtmlPath, ProjectManager.INDEX_JS_PLACEHOLDER, setupScenario))
-            .then<string>(ProjectManager.replaceString.bind(undefined, indexHtmlPath, ProjectManager.CODE_PUSH_APP_VERSION_PLACEHOLDER, version));
->>>>>>> 2d8e9316
     }
     
     /**
@@ -149,9 +131,8 @@
      * Adds a plugin to a Cordova project.
      */
     public static addPlugin(projectFolder: string, plugin: string): Q.Promise<string> {
-<<<<<<< HEAD
         console.log("Adding pluging " + plugin + " to " + projectFolder);
-        return ProjectManager.execAndLogChildProcess("cordova plugin add " + plugin, { cwd: projectFolder });
+        return ProjectManager.execChildProcess("cordova plugin add " + plugin, { cwd: projectFolder });
     }  
     
     /**
@@ -159,110 +140,56 @@
      */
     public static removePlugin(projectFolder: string, plugin: string): Q.Promise<string> {
         console.log("Removing pluging " + plugin + " from " + projectFolder);
-        return ProjectManager.execAndLogChildProcess("cordova plugin remove " + plugin, { cwd: projectFolder });
-=======
-        return ProjectManager.execChildProcess("cordova plugin add " + plugin, { cwd: projectFolder });
->>>>>>> 2d8e9316
+        return ProjectManager.execChildProcess("cordova plugin remove " + plugin, { cwd: projectFolder });
     }    
 
     /**
      * Builds a specific platform of a Cordova project. 
      */
-<<<<<<< HEAD
     public static buildPlatform(projectFolder: string, targetPlatform: platform.IPlatform): Q.Promise<string> {
         console.log("Building " + targetPlatform.getCordovaName() + " project in " + projectFolder);
         // don't print output here because the iOS build process outputs so much nonsense that it buffer overflows and exits the entire test process
-        return ProjectManager.execAndLogChildProcess("cordova build " + targetPlatform.getCordovaName(), { cwd: projectFolder }, false);
-=======
-    public static buildPlatform(projectFolder: string): Q.Promise<string> {
-        var targetPlatform = platform.PlatformResolver.resolvePlatform(tu.TestUtil.readTargetPlatform());
-        
-        // don't log the iOS build output because it is too verbose and overflows the buffer
         return ProjectManager.execChildProcess("cordova build " + targetPlatform.getCordovaName(), { cwd: projectFolder }, false);
->>>>>>> 2d8e9316
     }
     
     /**
      * Prepares a specific platform of a Cordova project. 
      */
-<<<<<<< HEAD
     public static preparePlatform(projectFolder: string, targetPlatform: platform.IPlatform): Q.Promise<string> {
         console.log("Preparing " + targetPlatform.getCordovaName() + " project in " + projectFolder);
-        return ProjectManager.execAndLogChildProcess("cordova prepare " + targetPlatform.getCordovaName(), { cwd: projectFolder });
-=======
-    public static preparePlatform(projectFolder: string): Q.Promise<string> {
-        var targetPlatform = platform.PlatformResolver.resolvePlatform(tu.TestUtil.readTargetPlatform());
-        
         return ProjectManager.execChildProcess("cordova prepare " + targetPlatform.getCordovaName(), { cwd: projectFolder });
->>>>>>> 2d8e9316
     }
 
     /**
      * Launch the test app on the given target / platform.
      */
-<<<<<<< HEAD
-    public static launchApplication(namespace: string, targetPlatform: platform.IPlatform): Q.Promise<string> {
-        console.log("Launching " + namespace + " on " + targetPlatform.getCordovaName());
-        var emulatorManager = targetPlatform.getEmulatorManager();
-        if (emulatorManager) {
-            return emulatorManager.launchInstalledApplication(namespace);
-        } else {
-            console.log("No emulator manager found!");
-            return null;
-        }
-=======
-    public static launchApplication(appNamespace: string): Q.Promise<string> {
-        var targetPlatform = platform.PlatformResolver.resolvePlatform(tu.TestUtil.readTargetPlatform());
+    public static launchApplication(appNamespace: string, targetPlatform: platform.IPlatform): Q.Promise<string> {
+        console.log("Launching " + appNamespace + " on " + targetPlatform.getCordovaName());
         return targetPlatform.getEmulatorManager().launchInstalledApplication(appNamespace);
->>>>>>> 2d8e9316
     }
 
     /**
      * Kill the test app on the given target / platform.
      */
-<<<<<<< HEAD
-    public static endRunningApplication(namespace: string, targetPlatform: platform.IPlatform): Q.Promise<string> {
-        console.log("Ending " + namespace + " on " + targetPlatform.getCordovaName());
-        var emulatorManager = targetPlatform.getEmulatorManager();
-        if (emulatorManager) {
-            return emulatorManager.endRunningApplication(namespace);
-        } else {
-            console.log("No emulator manager found!");
-            return null;
-        }
-=======
-    public static endRunningApplication(appNamespace: string): Q.Promise<string> {
-        var targetPlatform = platform.PlatformResolver.resolvePlatform(tu.TestUtil.readTargetPlatform());
+    public static endRunningApplication(appNamespace: string, targetPlatform: platform.IPlatform): Q.Promise<string> {
+        console.log("Ending " + appNamespace + " on " + targetPlatform.getCordovaName());
         return targetPlatform.getEmulatorManager().endRunningApplication(appNamespace);
->>>>>>> 2d8e9316
     }
 
     /**
      * Prepares the emulator for a test.
      */
-<<<<<<< HEAD
-    public static prepareEmulatorForTest(namespace: string, targetPlatform: platform.IPlatform): Q.Promise<string> {
-        console.log("Preparing " + targetPlatform.getCordovaName() + " emulator for " + namespace + " tests");
-        var emulatorManager = targetPlatform.getEmulatorManager();
-        if (emulatorManager) {
-            return emulatorManager.prepareEmulatorForTest(namespace);
-        } else {
-            console.log("No emulator manager found!");
-            return null;
-        }
-=======
-    public static prepareEmulatorForTest(appNamespace: string): Q.Promise<string> {
-        var targetPlatform = platform.PlatformResolver.resolvePlatform(tu.TestUtil.readTargetPlatform());
+    public static prepareEmulatorForTest(appNamespace: string, targetPlatform: platform.IPlatform): Q.Promise<string> {
+        console.log("Preparing " + targetPlatform.getCordovaName() + " emulator for " + appNamespace + " tests");
         return targetPlatform.getEmulatorManager().prepareEmulatorForTest(appNamespace);
->>>>>>> 2d8e9316
     }
     
     /**
      * Uninstalls the app from the emulator.
      */
-    public static uninstallApplication(namespace: string, targetPlatform: platform.IPlatform): Q.Promise<string> {
-        console.log("Uninstalling " + namespace + " on " + targetPlatform.getCordovaName());
-        return targetPlatform.getEmulatorManager().uninstallApplication(namespace);
+    public static uninstallApplication(appNamespace: string, targetPlatform: platform.IPlatform): Q.Promise<string> {
+        console.log("Uninstalling " + appNamespace + " on " + targetPlatform.getCordovaName());
+        return targetPlatform.getEmulatorManager().uninstallApplication(appNamespace);
     }
 
     /**
@@ -278,15 +205,9 @@
     /**
      * Adds a platform to a Cordova project. 
      */
-<<<<<<< HEAD
     public static addPlatform(projectFolder: string, targetPlatform: platform.IPlatform, version?: string): Q.Promise<string> {
         console.log("Adding " + targetPlatform.getCordovaName() + " to project in " + projectFolder);
-        return ProjectManager.execAndLogChildProcess("cordova platform add " + targetPlatform.getCordovaName() + (version ? "@" + version : ""), { cwd: projectFolder });
-=======
-    public static addPlatform(projectFolder: string, version?: string): Q.Promise<string> {
-        var targetPlatform = platform.PlatformResolver.resolvePlatform(tu.TestUtil.readTargetPlatform());
         return ProjectManager.execChildProcess("cordova platform add " + targetPlatform.getCordovaName() + (version ? "@" + version : ""), { cwd: projectFolder });
->>>>>>> 2d8e9316
     }
 
 	/**
@@ -300,41 +221,17 @@
     /**
      * Stops and restarts an application specified by its namespace identifier.
      */
-<<<<<<< HEAD
-    public static restartApplication(namespace: string, targetPlatform: platform.IPlatform): Q.Promise<string> {
-        console.log("Restarting " + namespace + " on " + targetPlatform.getCordovaName());
-        var emulatorManager = targetPlatform.getEmulatorManager();
-        if (emulatorManager) {
-            return emulatorManager.restartApplication(namespace);
-        } else {
-            console.log("No emulator manager found!");
-            return null;
-        }
-=======
-    public static restartApplication(appNamespace: string): Q.Promise<string> {
-        var targetPlatform = platform.PlatformResolver.resolvePlatform(tu.TestUtil.readTargetPlatform());
+    public static restartApplication(appNamespace: string, targetPlatform: platform.IPlatform): Q.Promise<string> {
+        console.log("Restarting " + appNamespace + " on " + targetPlatform.getCordovaName());
         return targetPlatform.getEmulatorManager().restartApplication(appNamespace);
->>>>>>> 2d8e9316
     }
     
     /**
      * Navigates away from the application and then navigates back to it.
      */
-<<<<<<< HEAD
-    public static resumeApplication(namespace: string, targetPlatform: platform.IPlatform, delayBeforeResumingMs: number = 1000): Q.Promise<string> {
-        console.log("Resuming " + namespace + " on " + targetPlatform.getCordovaName());
-        var emulatorManager = targetPlatform.getEmulatorManager();
-        if (emulatorManager) {
-            return emulatorManager.resumeApplication(namespace, delayBeforeResumingMs);
-        } else {
-            console.log("No emulator manager found!");
-            return null;
-        }
-=======
-    public static resumeApplication(namespace: string, delayBeforeResumingMs: number = 1000): Q.Promise<string> {
-        var targetPlatform = platform.PlatformResolver.resolvePlatform(tu.TestUtil.readTargetPlatform());
-        return targetPlatform.getEmulatorManager().resumeApplication(namespace, delayBeforeResumingMs);
->>>>>>> 2d8e9316
+    public static resumeApplication(appNamespace: string, targetPlatform: platform.IPlatform, delayBeforeResumingMs: number = 1000): Q.Promise<string> {
+        console.log("Resuming " + appNamespace + " on " + targetPlatform.getCordovaName());
+        return targetPlatform.getEmulatorManager().resumeApplication(appNamespace, delayBeforeResumingMs);
     }
 
     /**
